name: "Release"

on:
  release:
    types:
      - "published"

permissions: {}

jobs:
  release:
    name: Release
    runs-on: ubuntu-latest
    permissions:
      contents: write
    steps:
      - name: Checkout the repository
        uses: actions/checkout@v4

      - name: Adjust version number
        shell: "bash"
        run: |
          yq -i -o json '.version="${{ github.event.release.tag_name }}"' \
            "${{ github.workspace }}/custom_components/vantage/manifest.json"

      - name: ZIP the integration directory
        shell: "bash"
        run: |
          cd "${{ github.workspace }}/custom_components/vantage"
          zip vantage.zip -r ./

      - name: Upload the ZIP file to the release
        uses: softprops/action-gh-release@v0.1.15
        with:
          files: ${{ github.workspace }}/custom_components/vantage/vantage.zip

      - name: Github Releases To Discord
<<<<<<< HEAD
=======
        if: github.repository == 'loopj/home-assistant-vantage'
>>>>>>> 0486077d
        uses: SethCohen/github-releases-to-discord@v1.15.0
        with:
          webhook_url: ${{ secrets.WEBHOOK_URL }}
          username: "Release Changelog"<|MERGE_RESOLUTION|>--- conflicted
+++ resolved
@@ -35,10 +35,7 @@
           files: ${{ github.workspace }}/custom_components/vantage/vantage.zip
 
       - name: Github Releases To Discord
-<<<<<<< HEAD
-=======
         if: github.repository == 'loopj/home-assistant-vantage'
->>>>>>> 0486077d
         uses: SethCohen/github-releases-to-discord@v1.15.0
         with:
           webhook_url: ${{ secrets.WEBHOOK_URL }}
